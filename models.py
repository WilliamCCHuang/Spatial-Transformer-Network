import torch
import torch.nn as nn
import torch.nn.functional as F

from utils import count_params


class CNN(nn.Module):
    def __init__(self, img_size, in_channels=1,
                 conv1_kernel_size_size=9, conv1_out_channels=32,
                 conv2_kernel_size_size=7, conv2_out_channels=64,
                 fc_units=10):
        super().__init__()
        
        self.img_size = img_size
        self.in_channels = in_channels
        self.conv1_kernel_size_size = conv1_kernel_size_size
        self.conv2_kernel_size_size = conv2_kernel_size_size
        self.conv1_out_channels = conv1_out_channels
        self.conv2_out_channels = conv2_out_channels

        self.layers = nn.Sequential(
            nn.Conv2d(in_channels, conv1_out_channels, conv1_kernel_size_size),
            nn.ReLU(True),
            nn.MaxPool2d(2),
            nn.Conv2d(conv1_out_channels, conv2_out_channels, conv2_kernel_size_size),
            nn.ReLU(True),
            nn.MaxPool2d(2),
            nn.Flatten(),
            nn.Linear(conv2_out_channels * self.compute_conv_output_size(img_size), fc_units)
        )
    
    def compute_conv_output_size(self, img_size):
        conv1_output_size = (img_size - self.conv1_kernel_size_size + 1)
        pool1_output_size = conv1_output_size // 2
        conv2_output_size = (pool1_output_size - self.conv2_kernel_size_size + 1)
        pool2_output_size = conv2_output_size // 2

        flatten_size = pool2_output_size**2

        return flatten_size

    def forward(self, x):
        return self.layers(x)

    @property
    def num_params(self):
        return count_params(self)


class FCN(nn.Module):
    def __init__(self, img_size, in_channels=1,
                 fc1_units=128, fc2_units=128, fc3_units=10):
        super().__init__()

        self.img_size = img_size
        self.in_channels = in_channels
        self.fc1_units = fc1_units
        self.fc2_units = fc2_units
        self.fc3_units = fc3_units
        
        self.layers = nn.Sequential(
            nn.Linear(img_size**2 * in_channels, fc1_units),
            nn.ReLU(True),
            nn.Linear(fc1_units, fc2_units),
            nn.ReLU(True),
            nn.Linear(fc2_units, fc3_units),
            nn.ReLU(True)
        )

    def forward(self, x):
        x = x.view(x.size(0), -1)

        return self.layers(x)

    @property
    def num_params(self):
        return count_params(self)


class SpatialTransformer(nn.Module):
    def __init__(self, model_name,
                 img_size, in_channels,
                 conv1_kernel_size=5, conv1_out_channels=20,
                 conv2_kernel_size=5, conv2_out_channels=20,
                 fc_units=10,
                 fc1_units=32, fc2_units=32, fc3_units=10,
                 transform_type='Aff'):
        super().__init__()

        assert model_name in ['ST-CNN', 'ST-FCN'], 'model name must be either ST-CNN or ST-FCN'
        assert transform_type in ['Aff', 'Proj', 'TPS'], 'type of transformation must be one of Aff, Proj, TPS'
        
        self.model_name = model_name
        self.transform_type = transform_type

        self.img_size = img_size
        self.in_channels = in_channels
        self.conv1_kernel_size = conv1_kernel_size
        self.conv2_kernel_size = conv2_kernel_size
        self.conv1_out_channels = conv1_out_channels
        self.conv2_out_channels = conv2_out_channels

        self.conv_out_dim = self.conv2_out_channels * ((((self.img_size - self.conv1_kernel_size) + 1) // 2 - self.conv2_kernel_size) + 1)**2
        
        self.register_buffer('cos_matrix', torch.tensor([[1., 0, 0],
                                                         [0, 1., 0]], requires_grad=False).unsqueeze(0))  # (1,2,3)
        self.register_buffer('sin_matrix', torch.tensor([[0, -1., 0],
                                                         [1., 0, 0]], requires_grad=False).unsqueeze(0))  # (1,2,3)

        self.fc_units = fc_units

        self.fc1_units = fc1_units
        self.fc2_units = fc2_units
        self.fc3_units = fc3_units

        # --localisation networks --
        if model_name == 'ST-CNN':
            self.loc = nn.Sequential(
                nn.Conv2d(self.in_channels, self.conv1_out_channels, self.conv1_kernel_size),  # (20, 24, 24)
                nn.MaxPool2d(2),  # (20, 12, 12)
                nn.ReLU(True),
                nn.Conv2d(self.conv1_out_channels, self.conv2_out_channels, self.conv2_kernel_size),  # (20, 8, 8)
                nn.ReLU(True),
                nn.Flatten(),
                nn.Linear(self.conv_out_dim, self.fc_units)  # (6)
            )
        elif model_name == 'ST_FCN':
            self.loc = nn.Sequential(
                nn.Flatten(),
                nn.Linear(self.in_channels * self.img_size**2, self.fc1_units),  # (32)
                nn.ReLU(True),
                nn.Linear(self.fc1_units, self.fc2_units),  # (32)
                nn.ReLU(True),
                nn.Linear(self.fc2_units, self.fc3_units)  # (6)
            )

    def generate_theta(self, x):
        theta = self.loc(x)
        theta = theta.unsqueeze(-1)  # (N, 1, 1)
        theta = torch.cos(theta) * self.cos_matrix + torch.sin(theta) * self.sin_matrix

        return theta

    def sample_grid(self, x, theta):
        if self.transform_type == 'Aff':
            grid = F.affine_grid(theta, x.size(), align_corners=False)
            grid_sample = F.grid_sample(x, grid, align_corners=False, padding_mode='border', mode='bilinear')
        elif self.transform_type == 'Proj':
            raise NotImplementedError  # TODO:
        else:
            raise NotImplementedError  # TODO:

        return grid_sample

    def forward(self, x):
        theta = self.generate_theta(x)
        grid_sample = self.sample_grid(x, theta)

        return grid_sample

    @property
    def num_params(self):
        return count_params(self)


class SpatialTransformerNetwork(nn.Module):
    def __init__(self, spatial_transformer, backbone):
        super().__init__()

        self.spatial_transformer = spatial_transformer
        self.backbone = backbone

        self.norm = None
        self.spatial_transformer.register_backward_hook(self.hook)
    
    def transform(self, x):
        return self.spatial_transformer(x)

    def forward(self, x):
        x = self.transform(x)
        y = self.backbone(x)

        return y

    @property
    def num_params(self):
        return self.spatial_transformer.num_params + self.backbone.num_params

    def hook(self, module, grad_in, grad_out):
        # grad_in: (None, torch.Size([256, 28, 28, 2]))
        # grad_out: (torch.Size([256, 1, 28, 28]),)

<<<<<<< HEAD
        assert isinstance(grad_in, tuple)

        norm = torch.sqrt(torch.sum(grad_in[1].detach().cpu()**2))

        self.norm = norm.numpy()
=======
        norm = torch.sqrt(torch.sum(grad_in[1]**2))
        self.norm = norm.detach().numpy()
>>>>>>> 622450a2
<|MERGE_RESOLUTION|>--- conflicted
+++ resolved
@@ -191,13 +191,5 @@
         # grad_in: (None, torch.Size([256, 28, 28, 2]))
         # grad_out: (torch.Size([256, 1, 28, 28]),)
 
-<<<<<<< HEAD
-        assert isinstance(grad_in, tuple)
-
-        norm = torch.sqrt(torch.sum(grad_in[1].detach().cpu()**2))
-
-        self.norm = norm.numpy()
-=======
         norm = torch.sqrt(torch.sum(grad_in[1]**2))
-        self.norm = norm.detach().numpy()
->>>>>>> 622450a2
+        self.norm = norm.detach().numpy()